--- conflicted
+++ resolved
@@ -208,18 +208,10 @@
             with Progress(SpinnerColumn(), TextColumn("{task.description}")) as p:
                 task = p.add_task("[cyan]Building image...")
                 for part in resp_stream:
-<<<<<<< HEAD
-                    # print(f"Part to be parsed: {part}")
-                    parts = part.decode("utf-8").split("\r\n")
-                    for part in parts:
-                        if part.strip():
-                            status_dict = json.loads(part)
-=======
                     lines = part.decode("utf-8").split("\r\n")
                     for line in lines:
                         if line.strip():
                             status_dict = json.loads(line)
->>>>>>> 162d191f
                             if "error" in status_dict:
                                 p.update(task, description=f"[red]error: {status_dict['error']}")
                                 raise docker.errors.BuildError(status_dict["error"], "")
